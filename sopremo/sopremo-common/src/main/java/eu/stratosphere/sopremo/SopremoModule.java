--- conflicted
+++ resolved
@@ -130,11 +130,6 @@
 		 */
 		private static final long serialVersionUID = 632583661549969648L;
 
-<<<<<<< HEAD
-		private ModuleOperator(final int numberOfOutputs, final JsonStream[] inputs) {
-			super(inputs.length, numberOfOutputs);
-			this.setNumberOfInputs(inputs.length);
-=======
 		/**
 		 * Initializes ModuleOperator.
 		 * 
@@ -143,7 +138,6 @@
 		 */
 		public ModuleOperator(Source[] inputs, Sink[] outputs) {
 			super(inputs.length, outputs.length);
->>>>>>> 2524b079
 			this.setInputs(inputs);
 			this.setOutputs(outputs);
 		}
@@ -171,14 +165,15 @@
 
 		public ElementarySopremoModule assemble(SopremoModule sopremoModule) {
 			this.convertDAGToModules(sopremoModule);
-			
+
 			final int sinkCount = sopremoModule.getOutputs().length;
 			final int sourceCount = sopremoModule.getInputs().length;
 			final ElementarySopremoModule elementarySopremoModule =
 				new ElementarySopremoModule(sopremoModule.getName(), sourceCount, sinkCount);
 			// replace sources
 			for (int sourceIndex = 0; sourceIndex < sourceCount; sourceIndex++)
-				this.modules.get(sopremoModule.getInput(sourceIndex)).getOutput(0).setInput(0, elementarySopremoModule.getInput(sourceIndex));
+				this.modules.get(sopremoModule.getInput(sourceIndex)).getOutput(0)
+					.setInput(0, elementarySopremoModule.getInput(sourceIndex));
 
 			this.connectModules();
 
